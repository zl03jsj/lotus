package main

import (
	"bytes"
	"container/list"
	"context"
	"encoding/json"
	"fmt"
	"math"
	"sync"
	"time"

	"github.com/filecoin-project/go-address"
	"github.com/ipfs/go-cid"
	cbg "github.com/whyrusleeping/cbor-gen"
	"golang.org/x/xerrors"

	"github.com/filecoin-project/specs-actors/actors/abi"
	"github.com/filecoin-project/specs-actors/actors/abi/big"
	"github.com/filecoin-project/specs-actors/actors/builtin"
	"github.com/filecoin-project/specs-actors/actors/builtin/miner"
	"github.com/filecoin-project/specs-actors/actors/builtin/power"
	"github.com/filecoin-project/specs-actors/actors/builtin/reward"
	"github.com/filecoin-project/specs-actors/actors/util/adt"

	"github.com/filecoin-project/lotus/api"
	"github.com/filecoin-project/lotus/chain/store"
	"github.com/filecoin-project/lotus/chain/types"
	parmap "github.com/filecoin-project/lotus/lib/parmap"
)

func runSyncer(ctx context.Context, api api.FullNode, st *storage, maxBatch int) {
	notifs, err := api.ChainNotify(ctx)
	if err != nil {
		panic(err)
	}
	go func() {
		for notif := range notifs {
			for _, change := range notif {
				switch change.Type {
				case store.HCCurrent:
					fallthrough
				case store.HCApply:
					syncHead(ctx, api, st, change.Val, maxBatch)
				case store.HCRevert:
					log.Warnf("revert todo")
				}

				if change.Type == store.HCCurrent {
					go subMpool(ctx, api, st)
					go subBlocks(ctx, api, st)
				}
			}
		}
	}()
}

type rewardStateInfo struct {
	stateroot     cid.Cid
	baselinePower big.Int
}

type minerStateInfo struct {
	// common
	addr      address.Address
	act       types.Actor
	stateroot cid.Cid

	// calculating changes
	tsKey       types.TipSetKey
	parentTsKey types.TipSetKey

	// miner specific
	state miner.State
	info  *miner.MinerInfo

	// tracked by power actor
	rawPower big.Int
	qalPower big.Int
	ssize    uint64
	psize    uint64
}

type actorInfo struct {
	stateroot   cid.Cid
	tsKey       types.TipSetKey
	parentTsKey types.TipSetKey
	state       string
}

func syncHead(ctx context.Context, api api.FullNode, st *storage, headTs *types.TipSet, maxBatch int) {
	var alk sync.Mutex

	log.Infof("Getting synced block list")

	hazlist := st.hasList()

	log.Infof("Getting headers / actors")

	// global list of all blocks that need to be synced
	allToSync := map[cid.Cid]*types.BlockHeader{}
	// a stack
	toVisit := list.New()

	for _, header := range headTs.Blocks() {
		toVisit.PushBack(header)
	}

	// TODO consider making a db query to check where syncing left off at in the case of a restart and avoid reprocessing
	// those entries, or write value to file on shutdown
	// walk the entire chain starting from headTS
	for toVisit.Len() > 0 {
		bh := toVisit.Remove(toVisit.Back()).(*types.BlockHeader)
		_, has := hazlist[bh.Cid()]
		if _, seen := allToSync[bh.Cid()]; seen || has {
			continue
		}

		allToSync[bh.Cid()] = bh
		if len(allToSync)%500 == 10 {
			log.Debugf("to visit: (%d) %s @%d", len(allToSync), bh.Cid(), bh.Height)
		}

		if len(bh.Parents) == 0 {
			continue
		}

		pts, err := api.ChainGetTipSet(ctx, types.NewTipSetKey(bh.Parents...))
		if err != nil {
			log.Error(err)
			continue
		}

		for _, header := range pts.Blocks() {
			toVisit.PushBack(header)
		}
	}

	// Main worker loop, this loop runs until all tipse from headTS to genesis have been processed.
	for len(allToSync) > 0 {
		// first map is addresses -> common actors states (head, code, balance, nonce)
		// second map common actor states -> chain state (tipset, stateroot) & unique actor state (deserialization of their head CID) represented as json.
		actors := map[address.Address]map[types.Actor]actorInfo{}

		// map of actor public key address to ID address
		addressToID := map[address.Address]address.Address{}
		minH := abi.ChainEpoch(math.MaxInt64)

		// find the blockheader with the lowest height
		for _, header := range allToSync {
			if header.Height < minH {
				minH = header.Height
			}
		}

		// toSync maps block cids to their headers and contains all block headers that will be synced in this batch
		// `maxBatch` is a tunable parameter to control how many blocks we sync per iteration.
		toSync := map[cid.Cid]*types.BlockHeader{}
		for c, header := range allToSync {
			if header.Height < minH+abi.ChainEpoch(maxBatch) {
				toSync[c] = header
				addressToID[header.Miner] = address.Undef
			}
		}
		// remove everything we are syncing this round from the global list of blocks to sync
		for c := range toSync {
			delete(allToSync, c)
		}

		log.Infow("Starting Sync", "height", minH, "numBlocks", len(toSync), "maxBatch", maxBatch)

		// map of addresses to changed actors
		var changes map[string]types.Actor
		// collect all actor state that has changes between block headers
		paDone := 0
		parmap.Par(50, parmap.MapArr(toSync), func(bh *types.BlockHeader) {
			paDone++
			if paDone%100 == 0 {
				log.Infof("pa: %d %d%%", paDone, (paDone*100)/len(toSync))
			}

			if len(bh.Parents) == 0 { // genesis case
				genesisTs, _ := types.NewTipSet([]*types.BlockHeader{bh})
				st.genesisTs = genesisTs

				aadrs, err := api.StateListActors(ctx, genesisTs.Key())
				if err != nil {
					log.Error(err)
					return
				}

				// TODO suspicious there is not a lot to be gained by doing this in parallel since the genesis state
				// is unlikely to contain a lot of actors, why not for loop here?
				parmap.Par(50, aadrs, func(addr address.Address) {
					act, err := api.StateGetActor(ctx, addr, genesisTs.Key())
					if err != nil {
						log.Error(err)
						return
					}

					ast, err := api.StateReadState(ctx, addr, genesisTs.Key())
					if err != nil {
						log.Error(err)
						return
					}
					state, err := json.Marshal(ast.State)
					if err != nil {
						log.Error(err)
						return
					}

					alk.Lock()
					_, ok := actors[addr]
					if !ok {
						actors[addr] = map[types.Actor]actorInfo{}
					}
					actors[addr][*act] = actorInfo{
						stateroot:   bh.ParentStateRoot,
						tsKey:       genesisTs.Key(),
						parentTsKey: genesisTs.Key(),
						state:       string(state),
					}
					addressToID[addr] = address.Undef
					alk.Unlock()
				})

				return
			}

			pts, err := api.ChainGetTipSet(ctx, types.NewTipSetKey(bh.Parents...))
			if err != nil {
				log.Error(err)
				return
			}

			// TODO Does this return actors that have been deleted between states?
			// collect all actors that had state changes between the blockheader parent-state and its grandparent-state.
			changes, err = api.StateChangedActors(ctx, pts.ParentState(), bh.ParentStateRoot)
			if err != nil {
				log.Error(err)
				return
			}

			// record the state of all actors that have changed
			for a, act := range changes {
				act := act

				addr, err := address.NewFromString(a)
				if err != nil {
					log.Error(err)
					return
				}

				ast, err := api.StateReadState(ctx, addr, pts.Key())
				if err != nil {
					log.Error(err)
					return
				}

				state, err := json.Marshal(ast.State)
				if err != nil {
					log.Error(err)
					return
				}

				alk.Lock()
				_, ok := actors[addr]
				if !ok {
					actors[addr] = map[types.Actor]actorInfo{}
				}
				// a change occurred for the actor with address `addr` and state `act` at tipset `pts`.
				actors[addr][act] = actorInfo{
					stateroot:   bh.ParentStateRoot,
					state:       string(state),
					tsKey:       pts.Key(),
					parentTsKey: pts.Parents(),
				}
				addressToID[addr] = address.Undef
				alk.Unlock()
			}
		})

		// map of tipset to reward state
		rewardTips := make(map[types.TipSetKey]*rewardStateInfo, len(changes))
		// map of tipset to all miners that had a head-change at that tipset.
		minerTips := make(map[types.TipSetKey][]*minerStateInfo, len(changes))
		// heads we've seen, im being paranoid
		headsSeen := make(map[cid.Cid]struct{}, len(actors))

		log.Infof("Getting messages")

		msgs, incls := fetchMessages(ctx, api, toSync)

		log.Infof("Resolving addresses")

		for _, message := range msgs {
			addressToID[message.To] = address.Undef
			addressToID[message.From] = address.Undef
		}

		parmap.Par(50, parmap.KMapArr(addressToID), func(addr address.Address) {
			// FIXME: cannot use EmptyTSK here since actorID's can change during reorgs, need to use the corresponding tipset.
			// TODO: figure out a way to get the corresponding tipset...
			raddr, err := api.StateLookupID(ctx, addr, types.EmptyTSK)
			if err != nil {
				log.Warn(err)
				return
			}
			alk.Lock()
			addressToID[addr] = raddr
			alk.Unlock()
		})

		log.Infof("Getting actor change info")

		minerChanges := 0
		for addr, m := range actors {
			for actor, c := range m {
				// reward actor
				if actor.Code == builtin.RewardActorCodeID {
					rewardTips[c.tsKey] = &rewardStateInfo{
						stateroot:     c.stateroot,
						baselinePower: big.Zero(),
					}
					continue
				}

				// miner actors with head change events
				if actor.Code == builtin.StorageMinerActorCodeID {
					if _, found := headsSeen[actor.Head]; found {
						continue
					}
					minerChanges++

					minerTips[c.tsKey] = append(minerTips[c.tsKey], &minerStateInfo{
						addr:      addr,
						act:       actor,
						stateroot: c.stateroot,

						tsKey:       c.tsKey,
						parentTsKey: c.parentTsKey,

<<<<<<< HEAD
					state: miner.State{},
					info:  nil,
=======
						state: miner.State{},
						info:  miner.MinerInfo{},
>>>>>>> bc23b0ed

						rawPower: big.Zero(),
						qalPower: big.Zero(),
					})

					headsSeen[actor.Head] = struct{}{}
				}
				continue
			}
		}

		rewardProcessingStartedAt := time.Now()
		parmap.Par(50, parmap.KVMapArr(rewardTips), func(it func() (types.TipSetKey, *rewardStateInfo)) {
			tsKey, rewardInfo := it()
			// get reward actor states at each tipset once for all updates
			rewardActor, err := api.StateGetActor(ctx, builtin.RewardActorAddr, tsKey)
			if err != nil {
				log.Error(xerrors.Errorf("get reward state (@ %s): %w", rewardInfo.stateroot.String(), err))
				return
			}

			rewardStateRaw, err := api.ChainReadObj(ctx, rewardActor.Head)
			if err != nil {
				log.Error(xerrors.Errorf("read state obj (@ %s): %w", rewardInfo.stateroot.String(), err))
				return
			}

			var rewardActorState reward.State
			if err := rewardActorState.UnmarshalCBOR(bytes.NewReader(rewardStateRaw)); err != nil {
				log.Error(xerrors.Errorf("unmarshal state (@ %s): %w", rewardInfo.stateroot.String(), err))
				return
			}

			rewardInfo.baselinePower = rewardActorState.BaselinePower
		})
		log.Infow("Completed Reward Processing", "duration", time.Since(rewardProcessingStartedAt).String(), "processed", len(rewardTips))

		minerProcessingStartedAt := time.Now()
		log.Infow("Processing miners", "numTips", len(minerTips), "numMinerChanges", minerChanges)
		// extract the power actor state at each tipset, loop over all miners that changed at said tipset and extract their
		// claims from the power actor state. This ensures we only fetch the power actors state once for each tipset.
		parmap.Par(50, parmap.KVMapArr(minerTips), func(it func() (types.TipSetKey, []*minerStateInfo)) {
			tsKey, minerInfo := it()

			// get the power actors claims map
			mp, err := getPowerActorClaimsMap(ctx, api, tsKey)
			if err != nil {
				log.Error(err)
				return
			}
			// Get miner raw and quality power
			for _, mi := range minerInfo {
				var claim power.Claim
				// get miner claim from power actors claim map and store if found, else the miner had no claim at
				// this tipset
				found, err := mp.Get(adt.AddrKey(mi.addr), &claim)
				if err != nil {
					log.Error(err)
				}
				if found {
					mi.qalPower = claim.QualityAdjPower
					mi.rawPower = claim.RawBytePower
				}

				// Get the miner state info
				astb, err := api.ChainReadObj(ctx, mi.act.Head)
				if err != nil {
					log.Error(err)
					return
				}
				if err := mi.state.UnmarshalCBOR(bytes.NewReader(astb)); err != nil {
					log.Error(err)
					return
				}
				mi.info, err = mi.state.GetInfo(&apiIpldStore{ctx, api})
				if err != nil {
					log.Error(err)
					return
				}
			}

			// TODO Get the Sector Count
			// FIXME this is returning a lot of "address not found" errors, which is strange given that StateChangedActors
			// retruns all actors that had a state change at tipset `k.tsKey`, maybe its returning deleted miners too??
			/*
				sszs, err := api.StateMinerSectorCount(ctx, k.addr, k.tsKey)
				if err != nil {
					info.psize = 0
					info.ssize = 0
				} else {
					info.psize = sszs.Pset
					info.ssize = sszs.Sset
				}
			*/
		})
		log.Infow("Completed Miner Processing", "duration", time.Since(minerProcessingStartedAt).String(), "processed", minerChanges)

		log.Info("Getting receipts")

		receipts := fetchParentReceipts(ctx, api, toSync)

		log.Info("Storing headers")

		if err := st.storeHeaders(toSync, true); err != nil {
			log.Errorf("%+v", err)
			return
		}

		log.Info("Storing address mapping")

		if err := st.storeAddressMap(addressToID); err != nil {
			log.Error(err)
			return
		}

		log.Info("Storing actors")
		if err := st.storeActors(actors); err != nil {
			log.Error(err)
			return
		}

		chainPowerStartedAt := time.Now()
		if err := st.storeChainPower(rewardTips); err != nil {
			log.Error(err)
		}
		log.Infow("Stored chain power", "duration", time.Since(chainPowerStartedAt).String())

		log.Info("Storing miners")
		if err := st.storeMiners(minerTips); err != nil {
			log.Error(err)
			return
		}

		minerPowerStartedAt := time.Now()
		if err := st.storeMinerPower(minerTips); err != nil {
			log.Error(err)
		}
		log.Infow("Stored miner power", "duration", time.Since(minerPowerStartedAt).String())

		sectorStart := time.Now()
		if err := st.storeSectors(minerTips, api); err != nil {
			log.Error(err)
			return
		}
		log.Infow("Stored miner sectors", "duration", time.Since(sectorStart).String())

		log.Info("Storing miner sectors heads")
		if err := st.storeMinerSectorsHeads(minerTips, api); err != nil {
			log.Error(err)
			return
		}

		log.Info("updating miner sectors heads")
		if err := st.updateMinerSectors(minerTips, api); err != nil {
			log.Error(err)
			return
		}

		log.Infof("Storing messages")

		if err := st.storeMessages(msgs); err != nil {
			log.Error(err)
			return
		}

		log.Info("Storing message inclusions")

		if err := st.storeMsgInclusions(incls); err != nil {
			log.Error(err)
			return
		}

		log.Infof("Storing parent receipts")

		if err := st.storeReceipts(receipts); err != nil {
			log.Error(err)
			return
		}
		log.Infof("Sync stage done")
	}

	log.Infof("Get deals")

	// TODO: incremental, gather expired
	deals, err := api.StateMarketDeals(ctx, headTs.Key())
	if err != nil {
		log.Error(err)
		return
	}

	log.Infof("Store deals")

	if err := st.storeDeals(deals); err != nil {
		log.Error(err)
		return
	}

	log.Infof("Refresh views")

	if err := st.refreshViews(); err != nil {
		log.Error(err)
		return
	}

	log.Infof("Sync done")
}

func fetchMessages(ctx context.Context, api api.FullNode, toSync map[cid.Cid]*types.BlockHeader) (map[cid.Cid]*types.Message, map[cid.Cid][]cid.Cid) {
	var lk sync.Mutex
	messages := map[cid.Cid]*types.Message{}
	inclusions := map[cid.Cid][]cid.Cid{} // block -> msgs

	parmap.Par(50, parmap.MapArr(toSync), func(header *types.BlockHeader) {
		msgs, err := api.ChainGetBlockMessages(ctx, header.Cid())
		if err != nil {
			log.Error(err)
			return
		}

		vmm := make([]*types.Message, 0, len(msgs.Cids))
		for _, m := range msgs.BlsMessages {
			vmm = append(vmm, m)
		}

		for _, m := range msgs.SecpkMessages {
			vmm = append(vmm, &m.Message)
		}

		lk.Lock()
		for _, message := range vmm {
			messages[message.Cid()] = message
			inclusions[header.Cid()] = append(inclusions[header.Cid()], message.Cid())
		}
		lk.Unlock()
	})

	return messages, inclusions
}

type mrec struct {
	msg   cid.Cid
	state cid.Cid
	idx   int
}

func fetchParentReceipts(ctx context.Context, api api.FullNode, toSync map[cid.Cid]*types.BlockHeader) map[mrec]*types.MessageReceipt {
	var lk sync.Mutex
	out := map[mrec]*types.MessageReceipt{}

	parmap.Par(50, parmap.MapArr(toSync), func(header *types.BlockHeader) {
		recs, err := api.ChainGetParentReceipts(ctx, header.Cid())
		if err != nil {
			log.Error(err)
			return
		}
		msgs, err := api.ChainGetParentMessages(ctx, header.Cid())
		if err != nil {
			log.Error(err)
			return
		}

		lk.Lock()
		for i, r := range recs {
			out[mrec{
				msg:   msgs[i].Cid,
				state: header.ParentStateRoot,
				idx:   i,
			}] = r
		}
		lk.Unlock()
	})

	return out
}

// load the power actor state clam as an adt.Map at the tipset `ts`.
func getPowerActorClaimsMap(ctx context.Context, api api.FullNode, ts types.TipSetKey) (*adt.Map, error) {
	powerActor, err := api.StateGetActor(ctx, builtin.StoragePowerActorAddr, ts)
	if err != nil {
		return nil, err
	}

	powerRaw, err := api.ChainReadObj(ctx, powerActor.Head)
	if err != nil {
		return nil, err
	}

	var powerActorState power.State
	if err := powerActorState.UnmarshalCBOR(bytes.NewReader(powerRaw)); err != nil {
		return nil, fmt.Errorf("failed to unmarshal power actor state: %w", err)
	}

	s := &apiIpldStore{ctx, api}
	return adt.AsMap(s, powerActorState.Claims)
}

// require for AMT and HAMT access
// TODO extract this to a common location in lotus and reuse the code
type apiIpldStore struct {
	ctx context.Context
	api api.FullNode
}

func (ht *apiIpldStore) Context() context.Context {
	return ht.ctx
}

func (ht *apiIpldStore) Get(ctx context.Context, c cid.Cid, out interface{}) error {
	raw, err := ht.api.ChainReadObj(ctx, c)
	if err != nil {
		return err
	}

	cu, ok := out.(cbg.CBORUnmarshaler)
	if ok {
		if err := cu.UnmarshalCBOR(bytes.NewReader(raw)); err != nil {
			return err
		}
		return nil
	}
	return fmt.Errorf("Object does not implement CBORUnmarshaler: %T", out)
}

func (ht *apiIpldStore) Put(ctx context.Context, v interface{}) (cid.Cid, error) {
	return cid.Undef, fmt.Errorf("Put is not implemented on apiIpldStore")
}<|MERGE_RESOLUTION|>--- conflicted
+++ resolved
@@ -340,13 +340,8 @@
 						tsKey:       c.tsKey,
 						parentTsKey: c.parentTsKey,
 
-<<<<<<< HEAD
-					state: miner.State{},
-					info:  nil,
-=======
 						state: miner.State{},
-						info:  miner.MinerInfo{},
->>>>>>> bc23b0ed
+						info:  nil,
 
 						rawPower: big.Zero(),
 						qalPower: big.Zero(),
